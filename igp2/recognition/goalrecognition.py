import numpy as np

from igp2.opendrive.map import Map

from igp2.cost import Cost
from igp2.goal import Goal
from igp2.recognition.goalprobabilities import GoalsProbabilities
from igp2.trajectory import *
from igp2.velocitysmoother import VelocitySmoother
from igp2.planlibrary.maneuver import Maneuver
from igp2.recognition.astar import AStar

logger = logging.getLogger(__name__)


class GoalRecognition:
    """This class updates existing goal probabilities using likelihoods computed from the vehicle current trajectory.
    It also calculates the probabilities of up to n_trajectories paths to these goals. """

    def __init__(self, astar: AStar, smoother: VelocitySmoother, scenario_map: Map, cost: Cost = None,
                 n_trajectories: int = 1, beta: float = 1., gamma=1, reward_as_difference: bool = True):
        """Initialises a goal recognition class that will be used to update a GoalProbabilities object.
        
        Args:
            astar: AStar object used to generate trajectories
            smoother: Velocity smoother object used to make the AStar generated trajectories realistic
            scenario_map: a Map object representing the current scenario
            cost: a Cost object representing how the reward associated to each trajectory will be computed.
            beta: scaling parameter for the Boltzmann distribution generating the likelihoods
            gamma: scaling parameter for the Boltzmann distribution generating trajectory probabilities
            reward_as_difference: choose if we define the reward for each trajectory separately or if the
                                  reward is computed from differences of the different trajectory 
                                  quantities alongside the pathlength.
            n_trajectories: The number of trajectories to try to return
        """
        self._n_trajectories = n_trajectories
        self._beta = beta
        self._gamma = gamma
        self._reward_as_difference = reward_as_difference
        self._astar = astar
        self._smoother = smoother
        self._cost = Cost() if cost is None else cost
        self._scenario_map = scenario_map

    def update_goals_probabilities(self,
                                   goals_probabilities: GoalsProbabilities,
                                   observed_trajectory: Trajectory,
                                   agent_id: int,
                                   frame_ini: Dict[int, AgentState],
                                   frame: Dict[int, AgentState],
                                   maneuver: Maneuver = None) -> GoalsProbabilities:
        """Updates the goal probabilities, and stores relevant information in the GoalsProbabilities object.
        
        Args: 
            goals_probabilities: GoalsProbabilities object to update
            observed_trajectory: current vehicle trajectory
            agent_id: id of agent in current frame
            frame_ini: frame corresponding to the first state of the agent's trajectory
            frame: current frame
            maneuver: current maneuver in execution by the agent
        """
        norm_factor = 0.
        for goal_and_type, prob in goals_probabilities.goals_probabilities.items():
            try:
                goal = goal_and_type[0]

                # 4. and 5. Generate optimum trajectory from initial point and smooth it
                if goals_probabilities.optimum_trajectory[goal_and_type] is None:
                    logger.debug("Generating optimum trajectory")
                    goals_probabilities.optimum_trajectory[goal_and_type] = \
                        self._generate_trajectory(1, agent_id, frame_ini, goal, observed_trajectory)[0]
                opt_trajectory = goals_probabilities.optimum_trajectory[goal_and_type]

                # 7. and 8. Generate optimum trajectory from last observed point and smooth it
                all_trajectories = self._generate_trajectory(
                    self._n_trajectories, agent_id, frame, goal, observed_trajectory, maneuver)

                # 6. Calculate optimum reward
                goals_probabilities.optimum_reward[goal_and_type] = self._reward(opt_trajectory, goal)

                # For each generated possible trajectory to this goal
                for trajectory in all_trajectories:
                    # join the observed and generated trajectories
                    trajectory.insert(observed_trajectory)

                    # 9,10. calculate rewards, likelihood
                    reward = self._reward(trajectory, goal)
                    goals_probabilities.all_rewards[goal_and_type].append(reward)

                    reward_diff = self._reward_difference(opt_trajectory, trajectory, goal)
                    goals_probabilities.all_reward_differences[goal_and_type].append(reward_diff)

                # 11. Calculate likelihood
                likelihood = self._likelihood(opt_trajectory, all_trajectories[0], goal)

                # Calculate all trajectory probabilities
                goals_probabilities.trajectories_probabilities[goal_and_type] = \
                    self._trajectory_probabilities(goals_probabilities.all_rewards[goal_and_type])

                # Write additional goals probabilities fields
                goals_probabilities.all_trajectories[goal_and_type] = all_trajectories
                goals_probabilities.current_trajectory[goal_and_type] = all_trajectories[0]
                goals_probabilities.reward_difference[goal_and_type] = \
                    goals_probabilities.all_reward_differences[goal_and_type][0]
                goals_probabilities.current_reward[goal_and_type] = \
                    goals_probabilities.all_rewards[goal_and_type][0]

            except RuntimeError as e:
                logger.debug(str(e))
                likelihood = 0.
                goals_probabilities.current_trajectory[goal_and_type] = None

            # update goal probabilities
            goals_probabilities.goals_probabilities[goal_and_type] = goals_probabilities.goals_priors[
                                                                         goal_and_type] * likelihood
            goals_probabilities.likelihood[goal_and_type] = likelihood
            norm_factor += likelihood * goals_probabilities.goals_priors[goal_and_type]

        # then divide prob by norm_factor to normalise
        for key, prob in goals_probabilities.goals_probabilities.items():
            try:
                goals_probabilities.goals_probabilities[key] = prob / norm_factor
            except ZeroDivisionError as e:
                logger.debug("All goals unreachable. Setting all probabilities to 0.")
                break

<<<<<<< HEAD
    def generate_trajectory(self, agentId: int, frame: Dict[int, AgentState], goal: Goal, state_trajectory: StateTrajectory, maneuver: Maneuver = None) -> VelocityTrajectory:
        trajectories, _ = self._astar.search(agentId, frame, goal, self._scenario_map, maneuver)
        if len(trajectories) == 0 : raise RuntimeError("Goal is unreachable")
        trajectory = trajectories[0]
        trajectory.velocity[0] = state_trajectory.velocity[-1]
        self._smoother.load_trajectory(trajectory)
        trajectory.velocity = self._smoother.split_smooth()
        return trajectory

    def likelihood(self, optimum_trajectory : Trajectory, current_trajectory: Trajectory, goal: Goal) -> float :
        return np.clip(np.exp(self._beta * self.reward_difference(optimum_trajectory, current_trajectory, goal)), 1e-305, 1e305)

    def reward(self, trajectory: Trajectory, goal: Goal) -> float:
        return - self._cost.trajectory_cost(trajectory, goal)

    def reward_difference(self, optimum_trajectory : Trajectory, current_trajectory: Trajectory, goal: Goal):
=======
    def _generate_trajectory(self, n_trajectories: int, agent_id: int, frame: Dict[int, AgentState], goal: Goal,
                             state_trajectory: Trajectory, maneuver: Maneuver = None) -> List[VelocityTrajectory]:
        """Generates up to n possible trajectories from the current frame of an agent to the specified goal"""
        trajectories, _ = self._astar.search(agent_id, frame, goal, self._scenario_map, n_trajectories, maneuver)
        if len(trajectories) == 0:
            raise RuntimeError("Goal is unreachable")

        for trajectory in trajectories:
            trajectory.velocity[0] = state_trajectory.velocity[-1]
            self._smoother.load_trajectory(trajectory)
            trajectory.velocity = self._smoother.split_smooth()

        return trajectories

    def _trajectory_probabilities(self, rewards: List[float]) -> List[float]:
        """ Calculate the probabilities of each plausible trajectory given their rewards """
        rewards = np.array(rewards)
        num = np.exp(self._gamma * rewards - np.max(rewards))
        return list(num / np.sum(num))

    def _likelihood(self, optimum_trajectory: Trajectory, current_trajectory: Trajectory, goal: Goal) -> float:
        """Calculates the non normalised likelihood for a specified goal"""
        difference = self._reward_difference(optimum_trajectory, current_trajectory, goal)
        return float(np.clip(np.exp(self._beta * difference), 1e-305, 1e305))

    def _reward(self, trajectory: Trajectory, goal: Goal) -> float:
        """Calculates the reward associated to a trajectory for a specified goal."""
        return -self._cost.trajectory_cost(trajectory, goal)

    def _reward_difference(self, optimum_trajectory: Trajectory, current_trajectory: Trajectory, goal: Goal):
        """If reward_as_difference is True, calculates the reward as a measure of similarity between the two 
        trajectories' attributes. Otherwise simply calculates the difference as the difference of the 
        individual rewards"""
>>>>>>> 5358bd00
        if self._reward_as_difference:
            return -self._cost.cost_difference_resampled(optimum_trajectory, current_trajectory, goal)
        else:
            return self._reward(current_trajectory, goal) - self._reward(optimum_trajectory, goal)<|MERGE_RESOLUTION|>--- conflicted
+++ resolved
@@ -124,24 +124,6 @@
                 logger.debug("All goals unreachable. Setting all probabilities to 0.")
                 break
 
-<<<<<<< HEAD
-    def generate_trajectory(self, agentId: int, frame: Dict[int, AgentState], goal: Goal, state_trajectory: StateTrajectory, maneuver: Maneuver = None) -> VelocityTrajectory:
-        trajectories, _ = self._astar.search(agentId, frame, goal, self._scenario_map, maneuver)
-        if len(trajectories) == 0 : raise RuntimeError("Goal is unreachable")
-        trajectory = trajectories[0]
-        trajectory.velocity[0] = state_trajectory.velocity[-1]
-        self._smoother.load_trajectory(trajectory)
-        trajectory.velocity = self._smoother.split_smooth()
-        return trajectory
-
-    def likelihood(self, optimum_trajectory : Trajectory, current_trajectory: Trajectory, goal: Goal) -> float :
-        return np.clip(np.exp(self._beta * self.reward_difference(optimum_trajectory, current_trajectory, goal)), 1e-305, 1e305)
-
-    def reward(self, trajectory: Trajectory, goal: Goal) -> float:
-        return - self._cost.trajectory_cost(trajectory, goal)
-
-    def reward_difference(self, optimum_trajectory : Trajectory, current_trajectory: Trajectory, goal: Goal):
-=======
     def _generate_trajectory(self, n_trajectories: int, agent_id: int, frame: Dict[int, AgentState], goal: Goal,
                              state_trajectory: Trajectory, maneuver: Maneuver = None) -> List[VelocityTrajectory]:
         """Generates up to n possible trajectories from the current frame of an agent to the specified goal"""
@@ -175,7 +157,6 @@
         """If reward_as_difference is True, calculates the reward as a measure of similarity between the two 
         trajectories' attributes. Otherwise simply calculates the difference as the difference of the 
         individual rewards"""
->>>>>>> 5358bd00
         if self._reward_as_difference:
             return -self._cost.cost_difference_resampled(optimum_trajectory, current_trajectory, goal)
         else:
