from igp2.opendrive.map import Map
import numpy as np
import random
import math
import logging
import copy
from typing import Callable, List, Dict, Tuple

from igp2.agent import AgentState, TrajectoryAgent
from igp2.cost import Cost
from igp2.goal import Goal, PointGoal
from igp2.trajectory import *
from igp2.planlibrary.maneuver import Maneuver
from igp2.recognition.astar import AStar

logger = logging.getLogger(__name__)

class GoalWithType:

    def __init__(self):
        print ("never called in this case")

    def __new__(cls, goal : Goal = None, goal_type : str = None):
        return (goal, goal_type)

class GoalsProbabilities:

    def __init__(self, goals : List[Goal] = None, goal_types : List[List[str]] = None):
        self._goals_and_types = []
        if goal_types is None:
            for goal in goals:
                goal_and_type = GoalWithType(goal, None)
                self._goals_and_types.append(goal_and_type)
        else:
            for goal, goal_type_arr in zip(goals, goal_types):
                for goal_type in goal_type_arr:
                    goal_and_type = GoalWithType(goal, goal_type)
                    self._goals_and_types.append(goal_and_type)

        self._goals_probabilities = dict.fromkeys(self._goals_and_types, self.uniform_distribution())
        self._goals_priors = copy.copy(self._goals_probabilities)
        self._optimum_trajectory = dict.fromkeys(self._goals_and_types, None)
        self._current_trajectory = copy.copy(self._optimum_trajectory)
        self._optimum_reward = copy.copy(self._optimum_trajectory)
        self._current_reward = copy.copy(self._optimum_trajectory)
        self._likelihood = copy.copy(self._optimum_trajectory)

    def uniform_distribution(self) -> float:
        return float(1/len(self._goals_and_types))

    def sample(self, k : int = 1) -> List[GoalWithType]:
        return random.choices(list(self.goals_probabilities.keys()), weights=self.goals_probabilities.values(), k=k)

    @property
    def goals_probabilities(self) -> Dict[GoalWithType, float]:
        return self._goals_probabilities

    @property
    def goals_priors(self) -> Dict[GoalWithType, float]:
        return self._goals_priors

    @property
    def optimum_trajectory(self) -> Dict[GoalWithType, VelocityTrajectory]:
        return self._optimum_trajectory

    @property
    def current_trajectory(self) -> Dict[GoalWithType, VelocityTrajectory]:
        return self._current_trajectory

    @property
    def optimum_reward(self) -> Dict[GoalWithType, float]:
        return self._optimum_reward

    @property
    def current_reward(self) -> Dict[GoalWithType, float]:
        return self._current_reward

    @property
    def likelihood(self) -> Dict[GoalWithType, float]:
        return self._likelihood

class GoalRecognition:

    def __init__(self, astar: AStar, smoother: VelocitySmoother, scenario_map: Map, cost: Cost = None, beta: float = 1.):
        self._beta = beta
        self._astar = astar
        self._smoother = smoother
        self._cost = Cost() if cost is None else cost
        self._scenario_map = scenario_map

    def update_goals_probabilities(self, goals_probabilities: GoalsProbabilities, 
    trajectory: StateTrajectory, agentId: int, frame_ini: Dict[int, AgentState], 
    frame: Dict[int, AgentState], maneuver: Maneuver = None) -> GoalsProbabilities :
        norm_factor = 0.
        for goal_and_type, prob in goals_probabilities.goals_probabilities.items():
            try:
                goal = goal_and_type[0]
                #4. and 5. Generate optimum trajectory from initial point and smooth it
                if goals_probabilities.optimum_trajectory[goal_and_type] == None:
                    logger.debug("Generating optimum trajectory")
                    goals_probabilities.optimum_trajectory[goal_and_type] = self.generate_trajectory(agentId, frame_ini, goal)
                opt_trajectory = goals_probabilities.optimum_trajectory[goal_and_type]
                #7. and 8. Generate optimum trajectory from last observed point and smooth it
                if goals_probabilities.current_trajectory[goal_and_type] == None:
                    current_trajectory = opt_trajectory
                else:
                    current_trajectory = self.generate_trajectory(agentId, frame, goal, maneuver)
                    #10. current_trajectory = join(trajectory, togoal_trajectory)
                    current_trajectory.insert(trajectory)
                goals_probabilities.current_trajectory[goal_and_type] = current_trajectory
<<<<<<< HEAD
                #6,9,10. calculate likelihood, update goal probabilities
=======
                #6,9,10. calculate rewards likelihood, update goal probabilities
>>>>>>> 5f676517
                goals_probabilities.optimum_reward[goal_and_type] = self.reward(opt_trajectory, goal)
                goals_probabilities.current_reward[goal_and_type] = self.reward(current_trajectory, goal)
                likelihood = self.likelihood(goals_probabilities.optimum_reward[goal_and_type], goals_probabilities.current_reward[goal_and_type])
            except RuntimeError as e:
                logger.debug(str(e))
                likelihood = 0.
            goals_probabilities.goals_probabilities[goal_and_type] = goals_probabilities.goals_priors[goal_and_type] * likelihood
            goals_probabilities.likelihood[goal_and_type] = likelihood
            norm_factor += likelihood * goals_probabilities.goals_priors[goal_and_type]

        # then divide prob by norm_factor to normalise
        for key, prob in goals_probabilities.goals_probabilities.items():
            try:
                goals_probabilities.goals_probabilities[key] = prob / norm_factor
            except ZeroDivisionError as e:
                logger.debug("All goals unreacheable. Setting all probabilities to 0.")
                break

    def generate_trajectory(self, agentId: int, frame: Dict[int, AgentState], goal: Goal, maneuver: Maneuver = None) -> VelocityTrajectory:
        trajectories, _ = self._astar.search(agentId, frame, goal, self._scenario_map, maneuver)
        if len(trajectories) == 0 : raise RuntimeError("Goal is unreachable")
        trajectory = trajectories[0]
        self._smoother.load_trajectory(trajectory)
        trajectory.velocity = self._smoother.split_smooth()
        return trajectory

    def likelihood(self, optimum_reward : float, current_reward: float) -> float :
        return math.exp(self._beta * (current_reward - optimum_reward))

    def reward(self, trajectory: Trajectory, goal: Goal) -> float:
        return - self._cost.trajectory_cost(trajectory, goal)<|MERGE_RESOLUTION|>--- conflicted
+++ resolved
@@ -108,11 +108,7 @@
                     #10. current_trajectory = join(trajectory, togoal_trajectory)
                     current_trajectory.insert(trajectory)
                 goals_probabilities.current_trajectory[goal_and_type] = current_trajectory
-<<<<<<< HEAD
-                #6,9,10. calculate likelihood, update goal probabilities
-=======
                 #6,9,10. calculate rewards likelihood, update goal probabilities
->>>>>>> 5f676517
                 goals_probabilities.optimum_reward[goal_and_type] = self.reward(opt_trajectory, goal)
                 goals_probabilities.current_reward[goal_and_type] = self.reward(current_trajectory, goal)
                 likelihood = self.likelihood(goals_probabilities.optimum_reward[goal_and_type], goals_probabilities.current_reward[goal_and_type])
