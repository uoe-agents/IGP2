import imageio
import matplotlib.pyplot as plt
import numpy as np

from . import Map


def plot_map(odr_map: Map, ax: plt.Axes = None, scenario_config=None, **kwargs) -> plt.Axes:
    """ Draw the road layout of the map
    Args:
        odr_map: The Map to plot
        ax: Axes to draw on
        scenario_config: Scenario configuration
<<<<<<< HEAD
=======


>>>>>>> 8633cee3
    Keyword Args:
        midline: True if the midline of roads should be drawn (default: False)
        midline_direction: Whether to show directed arrows for the midline (default: False)
        road_ids: If True, then the IDs of roads will be drawn (default: False)
        markings: If True, then draw LaneMarkers (default: False)
        road_color: Plot color of the road boundary (default: black)
        junction_color: Face color of junctions (default: [0.941, 1.0, 0.420, 0.5])
        midline_color: Color of the midline
        plot_background: If true, plot the background image. scenario_config must be given
<<<<<<< HEAD
        plot_buildings: If true, plot the buildings in the map. scenario_config must be given
        plot_goals: If true, plot the possible goals for that scenario. scenario_config must be given
        ignore_roads: If true, we don't plot the road lines/junctions.
=======

>>>>>>> 8633cee3
    Returns:
        The axes onto which the road layout was drawn
    """
    colors = plt.get_cmap("tab10").colors

    if ax is None:
        _, ax = plt.subplots(1, 1)

    ax.set_xlim([odr_map.west, odr_map.east])
    ax.set_ylim([odr_map.south, odr_map.north])
    ax.set_facecolor("grey")

    if kwargs.get("plot_background", False):
        if scenario_config is None:
            raise ValueError("scenario_config must be provided to draw background")
        else:
            background_path = scenario_config.data_root + '/' + scenario_config.background_image
            background = imageio.imread(background_path)
            rescale_factor = scenario_config.background_px_to_meter
            extent = (0, int(background.shape[1] * rescale_factor),
                      -int(background.shape[0] * rescale_factor), 0)
            plt.imshow(background, extent=extent)

<<<<<<< HEAD
    if kwargs.get("plot_buildings", False):
        if scenario_config is None:
            raise ValueError("scenario_config must be provided to draw buildings")
        else:
            buildings = scenario_config.buildings

            for building in buildings:
                # Add the first point also at the end, so we plot a closed contour of the obstacle.
                building.append((building[0]))
                plt.plot(*list(zip(*building)), color="black")

    if kwargs.get("plot_goals", False):
        if scenario_config is None:
            raise ValueError("scenario_config must be provided to draw buildings")
        else:
            goals = scenario_config.goals

            for goal in goals:
                plt.plot(*goal, color="r", marker='o', ms=10)

    if kwargs.get("ignore_roads", False):
        return ax

=======
>>>>>>> 8633cee3
    for road_id, road in odr_map.roads.items():
        boundary = road.boundary.boundary
        if boundary.geom_type == "LineString":
            ax.plot(boundary.xy[0],
                    boundary.xy[1],
                    color=kwargs.get("road_color", "k"))
        elif boundary.geom_type == "MultiLineString":
            for b in boundary:
                ax.plot(b.xy[0],
                        b.xy[1],
                        color=kwargs.get("road_color", "orange"))

        color = kwargs.get("midline_color", colors[road_id % len(colors)] if kwargs.get("road_ids", False) else "r")
        if kwargs.get("midline", False):
            for lane_section in road.lanes.lane_sections:
                for lane in lane_section.all_lanes:
                    if lane.id == 0:
                        continue
                    if kwargs.get("midline_direction", False):
                        x = np.array(lane.midline.xy[0])
                        y = np.array(lane.midline.xy[1])
                        ax.quiver(x[:-1], y[:-1], x[1:] - x[:-1], y[1:] - y[:-1],
                                  width=0.0025, headwidth=2,
                                  scale_units='xy', angles='xy', scale=1, color="red")
                    else:
                        ax.plot(lane.midline.xy[0],
                                lane.midline.xy[1],
                                color=color)

        if kwargs.get("road_ids", False):
            mid_point = len(road.midline.xy) // 2
            ax.text(road.midline.xy[0][mid_point],
                    road.midline.xy[1][mid_point],
                    road.id,
                    color=color, fontsize=15)

        if kwargs.get("markings", False):
            for lane_section in road.lanes.lane_sections:
                for lane in lane_section.all_lanes:
                    for marker in lane.markers:
                        line_styles = marker.type_to_linestyle
                        for i, style in enumerate(line_styles):
                            if style is None:
                                continue
                            df = 0.13  # Distance between parallel lines
                            side = "left" if lane.id <= 0 else "right"
                            line = lane.reference_line.parallel_offset(i * df, side=side)
                            ax.plot(line.xy[0], line.xy[1],
                                    color=marker.color_to_rgb,
                                    linestyle=style,
                                    linewidth=marker.plot_width)

    for junction_id, junction in odr_map.junctions.items():
        if junction.boundary.geom_type == "Polygon":
            ax.fill(junction.boundary.boundary.xy[0],
                    junction.boundary.boundary.xy[1],
                    color=kwargs.get("junction_color", (0.941, 1.0, 0.420, 0.5)))
        else:
            for polygon in junction.boundary:
                ax.fill(polygon.boundary.xy[0],
                        polygon.boundary.xy[1],
                        color=kwargs.get("junction_color", (0.941, 1.0, 0.420, 0.5)))
    return ax


if __name__ == '__main__':
    scenario = Map.parse_from_opendrive(f"scenarios/maps/heckstrasse.xodr")
    plot_map(scenario)
    plt.show()<|MERGE_RESOLUTION|>--- conflicted
+++ resolved
@@ -7,15 +7,12 @@
 
 def plot_map(odr_map: Map, ax: plt.Axes = None, scenario_config=None, **kwargs) -> plt.Axes:
     """ Draw the road layout of the map
+
     Args:
         odr_map: The Map to plot
         ax: Axes to draw on
         scenario_config: Scenario configuration
-<<<<<<< HEAD
-=======
 
-
->>>>>>> 8633cee3
     Keyword Args:
         midline: True if the midline of roads should be drawn (default: False)
         midline_direction: Whether to show directed arrows for the midline (default: False)
@@ -25,13 +22,7 @@
         junction_color: Face color of junctions (default: [0.941, 1.0, 0.420, 0.5])
         midline_color: Color of the midline
         plot_background: If true, plot the background image. scenario_config must be given
-<<<<<<< HEAD
-        plot_buildings: If true, plot the buildings in the map. scenario_config must be given
-        plot_goals: If true, plot the possible goals for that scenario. scenario_config must be given
-        ignore_roads: If true, we don't plot the road lines/junctions.
-=======
 
->>>>>>> 8633cee3
     Returns:
         The axes onto which the road layout was drawn
     """
@@ -55,7 +46,6 @@
                       -int(background.shape[0] * rescale_factor), 0)
             plt.imshow(background, extent=extent)
 
-<<<<<<< HEAD
     if kwargs.get("plot_buildings", False):
         if scenario_config is None:
             raise ValueError("scenario_config must be provided to draw buildings")
@@ -79,8 +69,6 @@
     if kwargs.get("ignore_roads", False):
         return ax
 
-=======
->>>>>>> 8633cee3
     for road_id, road in odr_map.roads.items():
         boundary = road.boundary.boundary
         if boundary.geom_type == "LineString":
@@ -147,6 +135,6 @@
 
 
 if __name__ == '__main__':
-    scenario = Map.parse_from_opendrive(f"scenarios/maps/heckstrasse.xodr")
+    scenario = Map.parse_from_opendrive(f"scenarios/maps/round.xodr")
     plot_map(scenario)
     plt.show()