from typing import List
import logging

from igp2.agents.macro_agent import MacroAgent
from igp2.core.agentstate import AgentState
from igp2.core.vehicle import Action, Observation
from igp2.core.goal import Goal
from igp2.planlibrary.macro_action import MacroAction, Continue, Exit
from igp2.recognition.astar import AStar

logger = logging.getLogger(__name__)


class TrafficAgent(MacroAgent):
    """ Agent that follows a list of MAs, optionally calculated using A*. """

    def __init__(self, agent_id: int, initial_state: AgentState, goal: "Goal" = None, fps: int = 20,
                 macro_actions: List[MacroAction] = None):
        super(TrafficAgent, self).__init__(agent_id, initial_state, goal, fps)
        self._astar = AStar(max_iter=1000)
        self._macro_actions = []
        if macro_actions is not None and macro_actions:
            self.set_macro_actions(macro_actions)
        self._current_macro_id = 0

    def __repr__(self) -> str:
        return f"TrafficAgent(ID={self.agent_id})"

    def set_macro_actions(self, new_macros: List[MacroAction]):
        """ Specify a new set of macro actions to follow. """
        assert len(new_macros) > 0, "Empty macro list given!"
        for macro in new_macros:
            macro.to_closed_loop()
        self._macro_actions = new_macros
        self._current_macro = new_macros[0]

    def set_destination(self, observation: Observation, goal: Goal = None):
        """ Set the current destination of this vehicle and calculate the shortest path to it using A*.

            Args:
                observation: The current observation.
                goal: Optional new goal to override the current one.
        """
        if goal is not None:
            self._goal = goal

        logger.info(f"Finding path for TrafficAgent ID {self.agent_id}")
        _, actions = self._astar.search(self.agent_id,
                                        observation.frame,
                                        self._goal,
                                        observation.scenario_map,
                                        open_loop=False)

        if len(actions) == 0:
            raise RuntimeError(f"Couldn't find path to goal {self.goal} for TrafficAgent {self.agent_id}.")
        self._macro_actions = actions[0]
        self._current_macro = self._macro_actions[0]

    def done(self, observation: Observation) -> bool:
        """ Returns true if there are no more actions on the macro list and the current macro is finished. """
        done = self._current_macro_id + 1 >= len(self._macro_actions) and super(TrafficAgent, self).done(observation)
        goal_reached = self.goal.reached(observation.frame[self.agent_id].position) if self.goal is not None else True
        if done and not goal_reached:
            try:
                self.set_destination(observation)
            except RuntimeError:
                # If goal can't be reached, then just follow lane until end of episode.
                logger.info(f"Agent {self.agent_id} couldn't reach goal {self.goal}.")
                state = observation.frame[self.agent_id]
                scenario_map = observation.scenario_map
                if Continue.applicable(state, scenario_map):
                    self.update_macro_action(Continue, {}, observation)
                elif Exit.applicable(state, scenario_map):
                    for args in Exit.get_possible_args(state, scenario_map, self.goal):
                        self.update_macro_action(Exit, args, observation)
                        break
                else:
                    return True
                self._current_macro_id = 0
                self._macro_actions = [self._current_macro]
            return False
        return done

    def next_action(self, observation: Observation) -> Action:
        if self.current_macro is None:
            if len(self._macro_actions) == 0:
                self.set_destination(observation)

        if self._current_macro.done(observation):
            if self._current_macro_id < len(self._macro_actions):
                self._advance_macro(observation)
            else:
                logger.warning(f"TrafficAgent {self.agent_id} has no macro actions!")
                return Action(0, 0)

        return self._current_macro.next_action(observation)

    def reset(self):
        super(TrafficAgent, self).reset()
<<<<<<< HEAD
=======
        if self._macro_actions:
            for ma in self._macro_actions:
                ma.reset()
>>>>>>> 759902bc
        self._macro_actions = []
        self._current_macro_id = 0

    def _advance_macro(self, observation: Observation):
        if not self._macro_actions:
            raise RuntimeError("TrafficAgent has no macro actions.")

        self._current_macro_id += 1
        if self._current_macro_id >= len(self._macro_actions):
            raise RuntimeError(f"Agent {self.agent_id} has no more macro actions to execute.")
        self._current_macro = self._macro_actions[self._current_macro_id]

    @property
    def macro_actions(self) -> List[MacroAction]:
        """ The current macro actions to be executed by the agent. """
        return self._macro_actions<|MERGE_RESOLUTION|>--- conflicted
+++ resolved
@@ -97,12 +97,6 @@
 
     def reset(self):
         super(TrafficAgent, self).reset()
-<<<<<<< HEAD
-=======
-        if self._macro_actions:
-            for ma in self._macro_actions:
-                ma.reset()
->>>>>>> 759902bc
         self._macro_actions = []
         self._current_macro_id = 0
 
