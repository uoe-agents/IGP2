import numpy as np
<<<<<<< HEAD
import casadi as ca
=======
from typing import Union, Tuple, List, Dict


from typing import List

from igp2.agent import AgentState


class Trajectory:
    # TODO: Finish implementing all functionality
    def __init__(self, fps: int, start_time: float, frames: List[AgentState] = None):
        self.fps = fps
        self.start_time = start_time
        self._state_list = frames if frames is not None else []

    @property
    def states(self):
        return self._state_list

    @property
    def length(self) -> float:
        raise NotImplementedError

    @property
    def duration(self) -> float:
        raise NotImplementedError

    def add_state(self, new_state: AgentState):
        # TODO: Add sanity checks
        self._state_list.append(new_state)

>>>>>>> 0e4f530b

class VelocityTrajectory:
    """ Define a trajectory consisting of a 2d path and velocities """

    def __init__(self, path, velocity):
        """ Create a VelocityTrajectory object

        Args:
            path: nx2 array containing sequence of points
            velocity: array containing velocity at each point
        """
        self.path = path
        self.velocity = velocity
<<<<<<< HEAD

class VelocitySmoother(VelocityTrajectory):

    def __init__(self, path, velocity, n: int = 100, dt_s: float = 0.1,
     amax_m_s2: float = 5.0, vmax_m_s: float = 10.0, lambda_acc: float = 10.0):
        super().__init__(path, velocity)
        self._n = n
        self._dt = dt_s
        self._amax = amax_m_s2
        self._vmax = vmax_m_s
        self._lambda_acc = lambda_acc

        self._pathlength = self._curvelength(self.path)

    def _curvelength(self, path):
        path_lengths = np.sqrt(np.sum(np.diff(path, axis=0)**2, axis=1)) # Length between points
        path_lengths_inc = [0] * len(path)
        for i in range(1, len(path_lengths)+1):
            path_lengths_inc[i] = path_lengths[i-1] + path_lengths_inc[i-1]
        return np.array(path_lengths_inc)

    def lin_interpolant(self, x, y):
        """Creates a differentiable Casadi interpolant object to linearly interpolate y from x"""
        #TODO overload function to use indices when x is not provided
        return ca.interpolant('LUT', 'linear', [x], y)

    def smooth_velocity(self, debug: bool = False):
        #TODO: recursively run optimisation if x[n] > pathlength[-1]
        return self.optimiser(debug)

    def optimiser(self, debug: bool = False):
        #TODO: remove printouts to terminal when debug is false
        opti = ca.Opti()

        # Create optimisation variables
        x = opti.variable(self.n)
        v = opti.variable(self.n)
        acc = opti.variable(self.n - 1)
        for k in range(0, self.n - 1):
            acc[k] = v[k+1] - v[k]

        # Create interpolants for pathlength and velocity
        ind = [i for i in range(len(self.pathlength))]
        pathlength_interpolant = self.lin_interpolant(ind, self.pathlength)
        velocity_interpolant = self.lin_interpolant(self.pathlength, self.velocity)

        # Initialise optimisation variables
        ind_n = [i * len(self.pathlength) / (self.n - 1) for i in range(self.n)] 
        path_ini = pathlength_interpolant(ind_n)
        vel_ini = velocity_interpolant(path_ini)
        opti.set_initial(x, path_ini)
        opti.set_initial(v, vel_ini)

        # Optimisation objective to minimise
        J = ca.sumsqr(v - velocity_interpolant(x)) + self.lambda_acc * ca.sumsqr(acc)
        opti.minimize( J )

        # Optimisation constraints
        for k in range(0 , self.n - 1):
            opti.subject_to( x[k+1] == x[k] + v[k] * self.dt )
            opti.subject_to( ca.sqrt((v[k + 1] - v[k])**2) < self.amax * self.dt )

        opti.subject_to( x[0] == self.pathlength[0])
        opti.subject_to( v[0] == self.velocity[0])

        opti.subject_to( opti.bounded(0, v, self.vmax))
        opti.subject_to(v <= velocity_interpolant(x))

        opti.solver('ipopt')

        sol = opti.solve()

        sol_interpolant = self.lin_interpolant(sol.value(x), sol.value(v))
        
        return sol_interpolant(self.pathlength)

    @property
    def n(self) -> int:
        """Returns the number of points used in smoothing optimisation"""
        return self._n

    @property
    def dt(self) -> float:
        """Returns the timestep size used in smoothing optimisation in seconds"""
        return self._dt

    @property
    def amax(self) -> float:
        """Returns the acceleration limit used in smoothing optimisation in m/s2"""
        return self._amax

    @property
    def vmax(self) -> float:
        """Returns the velocity limit used in smoothing optimisation in m/s"""
        return self._vmax

    @property
    def lambda_acc(self) -> float:
        """Returns the lambda parameter used to control the weighting of the 
        acceleration penalty in smoothing optimisation"""
        return self._lambda_acc

    @property
    def pathlength(self):
        """Returns the cummulative length travelled in the trajectory in meters"""
        return self._pathlength
=======
>>>>>>> 0e4f530b
<|MERGE_RESOLUTION|>--- conflicted
+++ resolved
@@ -1,7 +1,5 @@
 import numpy as np
-<<<<<<< HEAD
 import casadi as ca
-=======
 from typing import Union, Tuple, List, Dict
 
 
@@ -33,8 +31,6 @@
         # TODO: Add sanity checks
         self._state_list.append(new_state)
 
->>>>>>> 0e4f530b
-
 class VelocityTrajectory:
     """ Define a trajectory consisting of a 2d path and velocities """
 
@@ -47,7 +43,6 @@
         """
         self.path = path
         self.velocity = velocity
-<<<<<<< HEAD
 
 class VelocitySmoother(VelocityTrajectory):
 
@@ -153,6 +148,4 @@
     @property
     def pathlength(self):
         """Returns the cummulative length travelled in the trajectory in meters"""
-        return self._pathlength
-=======
->>>>>>> 0e4f530b
+        return self._pathlength