--- conflicted
+++ resolved
@@ -134,11 +134,7 @@
         Args:
             trajectory: The given trajectory to use for extension.
         """
-<<<<<<< HEAD
-        self.path = path
-        self.velocity = velocity
-        self.pathlength = self.curvelength(self.path)
-=======
+
         if len(self._state_list) > 0:
             assert self._state_list[-1].time < trajectory.states[0].time
         self._state_list.extend(trajectory.states)
@@ -163,13 +159,10 @@
         t = np.concatenate([[0], np.cumsum(s / v_avg)])
         return t
 
->>>>>>> ba491bff
-
     def curvelength(self, path):
         path_lengths = np.linalg.norm(np.diff(path, axis=0), axis=1) # Length between points
         return np.cumsum(np.append(0, path_lengths))
 
-<<<<<<< HEAD
 class VelocitySmoother:
     """Runs optimisation routine on a VelocityTrajectory object to return realistic velocities according to constraints.
     This accounts for portions of the trajectory where the vehicle is stopped."""
@@ -189,11 +182,6 @@
         self._path = trajectory.path
         self._velocity = trajectory.velocity
         self._pathlength = trajectory.pathlength
-=======
-    def __init__(self, path, velocity, n: int = 100, dt_s: float = 0.1,
-                 amax_m_s2: float = 5.0, vmax_m_s: float = 10.0, lambda_acc: float = 10.0):
-        super().__init__(path, velocity)
->>>>>>> ba491bff
         self._n = n
         self._dt = dt_s
         self._amax = amax_m_s2
@@ -204,7 +192,6 @@
     def split_smooth(self, debug: bool = False):
         """Split the trajectory into "go" and "stop" segments, according to vmin and smoothes the "go" segments"""
 
-<<<<<<< HEAD
         self.split_at_stops()
 
         V_smoothed = []
@@ -250,32 +237,11 @@
     def optimiser(self, pathlength, velocity, x_start: float, v_start: float, 
                 pathlength_interpolant, velocity_interpolant, debug: bool = False):
 
-=======
-    def _curvelength(self, path):
-        path_lengths = np.sqrt(np.sum(np.diff(path, axis=0) ** 2, axis=1))  # Length between points
-        path_lengths_inc = [0] * len(path)
-        for i in range(1, len(path_lengths) + 1):
-            path_lengths_inc[i] = path_lengths[i - 1] + path_lengths_inc[i - 1]
-        return np.array(path_lengths_inc)
-
-    def lin_interpolant(self, x, y):
-        """Creates a differentiable Casadi interpolant object to linearly interpolate y from x"""
-        # TODO overload function to use indices when x is not provided
-        return ca.interpolant('LUT', 'linear', [x], y)
-
-    def smooth_velocity(self, debug: bool = False):
-        # TODO: recursively run optimisation if x[n] > pathlength[-1]
-        return self.optimiser(debug)
-
-    def optimiser(self, debug: bool = False):
-        # TODO: remove printouts to terminal when debug is false
->>>>>>> ba491bff
         opti = ca.Opti()
 
         # Create optimisation variables
         x = opti.variable(self.n)
         v = opti.variable(self.n)
-<<<<<<< HEAD
 
         # Initialise optimisation variables
         # TODO: better process to initialise variables
@@ -292,19 +258,7 @@
             ind_start = ind_larger - 1 + (x_start - pathlength[ind_larger - 1])/ (pathlength[ind_larger] - pathlength[ind_larger - 1])
 
         ind_n = np.linspace(ind_start, len(pathlength), self.n)
-=======
-        acc = opti.variable(self.n - 1)
-        for k in range(0, self.n - 1):
-            acc[k] = v[k + 1] - v[k]
-
-        # Create interpolants for pathlength and velocity
-        ind = [i for i in range(len(self.pathlength))]
-        pathlength_interpolant = self.lin_interpolant(ind, self.pathlength)
-        velocity_interpolant = self.lin_interpolant(self.pathlength, self.velocity)
-
-        # Initialise optimisation variables
-        ind_n = [i * len(self.pathlength) / (self.n - 1) for i in range(self.n)]
->>>>>>> ba491bff
+
         path_ini = pathlength_interpolant(ind_n)
         vel_ini = velocity_interpolant(path_ini)
         #vel_ini = [min(velocity)] * self.n #may help convergence in some cases
@@ -312,7 +266,6 @@
         opti.set_initial(v, vel_ini)
 
         # Optimisation objective to minimise
-<<<<<<< HEAD
         J = ca.sumsqr(v - velocity_interpolant(x)) + self.lambda_acc * ca.sumsqr(v[1:]-v[:-1])
         opti.minimize( J )
 
@@ -332,28 +285,10 @@
             opts['ipopt.print_level'] = 0
             opts['print_time'] = 0
             opts['ipopt.sb'] = "yes"
-=======
-        J = ca.sumsqr(v - velocity_interpolant(x)) + self.lambda_acc * ca.sumsqr(acc)
-        opti.minimize(J)
-
-        # Optimisation constraints
-        for k in range(0, self.n - 1):
-            opti.subject_to(x[k + 1] == x[k] + v[k] * self.dt)
-            opti.subject_to(ca.sqrt((v[k + 1] - v[k]) ** 2) < self.amax * self.dt)
-
-        opti.subject_to(x[0] == self.pathlength[0])
-        opti.subject_to(v[0] == self.velocity[0])
-
-        opti.subject_to(opti.bounded(0, v, self.vmax))
-        opti.subject_to(v <= velocity_interpolant(x))
-
-        opti.solver('ipopt')
->>>>>>> ba491bff
 
         opti.solver('ipopt', opts)
         sol = opti.solve()
 
-<<<<<<< HEAD
         return sol.value(x), sol.value(v)
 
     def lin_interpolant(self, x, y):
@@ -381,11 +316,6 @@
         x = np.delete(x, dup_ind)
         v = np.delete(v, dup_ind)
         return x, v
-=======
-        sol_interpolant = self.lin_interpolant(sol.value(x), sol.value(v))
-
-        return sol_interpolant(self.pathlength)
->>>>>>> ba491bff
 
     @property
     def n(self) -> int:
