--- conflicted
+++ resolved
@@ -3,11 +3,7 @@
 from typing import Tuple, List
 
 import numpy as np
-<<<<<<< HEAD
-from shapely.geometry import LineString, Point, LinearRing
-=======
 from shapely.geometry import LineString, Point
->>>>>>> 38de6132
 
 
 def get_curvature(points: np.ndarray) -> np.ndarray:
@@ -30,17 +26,10 @@
     return kappa
 
 
-<<<<<<< HEAD
-def get_lane_midline_side(lane, p: Point) -> str:
-    midline = lane.midline
-    right = midline.parallel_offset(0.1, side="right")
-    left = midline.parallel_offset(0.1, side="left")
-=======
 def get_linestring_side(ls: LineString, p: Point) -> str:
     """ Return which side of the LineString is one, referenced from by the order of the coordinates. """
     right = ls.parallel_offset(0.1, side="right")
     left = ls.parallel_offset(0.1, side="left")
->>>>>>> 38de6132
     return "left" if left.distance(p) < right.distance(p) else "right"
 
 
