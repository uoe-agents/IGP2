from shapely.geometry.base import BaseGeometry

import igp2 as ip
import abc
import numpy as np
from typing import Union
from shapely.geometry import Point, Polygon


class Goal(abc.ABC):
    def __init__(self):
        self._center = None

    @abc.abstractmethod
    def reached(self, point: np.ndarray) -> bool:
        """ Returns whether a point is within the goal box / threshold radius. 
        Goal boundary is inclusive. """
        raise NotImplementedError

    @abc.abstractmethod
    def distance(self, point: BaseGeometry) -> float:
        """ Calculate the distance of the given point to the Goal"""
        raise NotImplementedError

    @abc.abstractmethod
    def point_on_lane(self, lane: ip.Lane) -> Point:
        """ Return the closest point to the goal on the given lane."""
        raise NotImplementedError

    @property
    def center(self) -> Point:
        """ Returns goal center point """
        return self._center


class PointGoal(Goal):
    """ A goal represented as a circle of with given threshold around a point."""
    def __init__(self, point: Union[np.ndarray, Point], threshold: float):
        super().__init__()
        self._point = point
        self._radius = threshold
        self._center = Point(point)

    def __repr__(self):
        return f"PointGoal(center={np.round(np.array(self._center.coords), 3)}, r={self._radius})"

    def reached(self, point: np.ndarray) -> bool:
        return self.distance(Point(point)) <= self._radius

    def distance(self, point: BaseGeometry) -> float:
        return point.distance(self.center)

    def point_on_lane(self, lane: ip.Lane) -> Point:
        center = Point(self.center)
        if lane.boundary.contains(center):
            distance = lane.distance_at(center)
            return Point(lane.point_at(distance))
        return Point()

    @property
    def radius(self) -> float:
        """ Threshold radius"""
        return self._radius

<<<<<<< HEAD
    @property
    def center(self) -> Point:
        """ Center point of the goal"""
        return self._center

=======
>>>>>>> e367f7be

class BoxGoal(Goal):
    """ A goal specified with a rectangle. """
    def __init__(self, box: ip.Box):
        super().__init__()
        self._box = box
        self._poly = Polygon(box.boundary)
        self._center = Point(box.center)

    def __repr__(self):
        bounds_rep = str(np.round(np.array(self._poly.boundary.coords), 3)).replace('\n', ' ')
        return f"BoxGoal(center={self._center}, bounds={bounds_rep})"

    def reached(self, point: np.ndarray) -> bool:
        point = Point(point)
        return self._poly.contains(point) or self._poly.touches(point)

    def distance(self, point: BaseGeometry) -> float:
        return self.poly.distance(point)

    def point_on_lane(self, lane: ip.Lane) -> Point:
        """ Return the point closest to the box center on the given lane."""
        if lane.midline.intersects(self.poly):
            distance = lane.distance_at(self.center)
            return Point(lane.point_at(distance))
        return Point()

    @property
    def box(self) -> ip.Box:
        """ The box defining the goal"""
        return self._box

    @property
    def poly(self) -> Polygon:
        """ The Polygon describing the bounding box of the Goal."""
        return self._poly<|MERGE_RESOLUTION|>--- conflicted
+++ resolved
@@ -62,14 +62,11 @@
         """ Threshold radius"""
         return self._radius
 
-<<<<<<< HEAD
     @property
     def center(self) -> Point:
         """ Center point of the goal"""
         return self._center
 
-=======
->>>>>>> e367f7be
 
 class BoxGoal(Goal):
     """ A goal specified with a rectangle. """
