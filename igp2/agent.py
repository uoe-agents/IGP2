--- conflicted
+++ resolved
@@ -1,10 +1,5 @@
-<<<<<<< HEAD
-from typing import Dict
-=======
 from dataclasses import dataclass
 from typing import Union, Dict, List
-
->>>>>>> 5a565f2d
 import numpy as np
 import abc
 
@@ -262,7 +257,6 @@
         self.vehicle.execute_action(action) #TODO understand if this should be there or in the nextaction
         return self.vehicle.get_state(observation.frame[self.agent_id].time + 1)
 
-<<<<<<< HEAD
     def reset(self):
         super(MacroAgent, self).reset()
         self._vehicle = KinematicVehicle(self._initial_state, self._metadata, self._fps)
@@ -293,8 +287,4 @@
                                                    frame=frame,
                                                    scenario_map=scenario_map,
                                                    open_loop=False,
-                                                   **kwargs)
-=======
-    def next_action(self, observation: Observation = None) -> Action:
-        raise NotImplementedError()
->>>>>>> 5a565f2d
+                                                   **kwargs)