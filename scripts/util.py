<<<<<<< HEAD
=======
import sys
>>>>>>> 332ee4e4
import os
from typing import Dict, List, Any

import logging
import igp2 as ip
import numpy as np
import argparse
import json
from shapely.geometry import Polygon
from datetime import datetime

logger = logging.getLogger(__name__)


def parse_args() -> argparse.Namespace:
    parser = argparse.ArgumentParser(description="""
    This script runs the full IGP2 system in a selected map or scenario using either the CARLA simulator or a
    simpler simulator for rapid testing, but less realistic simulations.
         """, formatter_class=argparse.RawTextHelpFormatter)

    # --------General arguments-------------#
    parser.add_argument('--save_log_path',
                        type=str,
                        default=None,
                        help='save log to the specified path')
    parser.add_argument('--seed',
                        default=None,
                        help="random seed to use",
                        type=int)
    parser.add_argument("--fps",
                        default=20,
                        help="framerate of the simulation",
                        type=int)
    parser.add_argument("--config_path",
                        type=str,
                        help="path to a configuration file.")
    parser.add_argument('--record', '-r',
                        help="whether to create an offline recording of the simulation",
                        action="store_true")  # TODO: Not implemented for simple simulator yet.
    parser.add_argument("--debug",
                        action="store_true",
                        default=False,
                        help="whether to display debugging plots and logging commands")
    parser.add_argument("--plot",
                        type=int,
                        default=None,
                        help="display plots of the simulation with this period"
                             " when using the simple simulator.")

    # -------Simulator specific config---------#
    parser.add_argument("--carla",
                        action="store_true",
                        default=False,
                        help="whether to use CARLA as the simulator instead of the simple simulator.")
    parser.add_argument('--server',
                        default="localhost",
                        help="server IP where CARLA is running",
                        type=str)
    parser.add_argument("--port",
                        default=2000,
                        help="port where CARLA is accessible on the server.",
                        type=int)
    parser.add_argument('--carla_path', '-p',
                        default="/opt/carla-simulator",
                        help="path to the directory where CARLA is installed. "
                             "Used to launch CARLA if not running.",
                        type=str)
    parser.add_argument('--launch_process',
                        default=False,
                        help="use this flag to launch a new process of CARLA instead of using a currently running one.",
                        action='store_true')
    parser.add_argument('--map', '-m',
                        default=None,
                        help="name of the map (Carla Town) to use",
                        type=str)
    parser.add_argument('--no_rendering',
                        help="whether to disable CARLA rendering",
                        action="store_true")
    parser.add_argument('--no_visualiser',
                        default=False,
                        help="whether to use detailed visualisation for the simulation",
                        action='store_true')

    args = parser.parse_args()
    if args.plot is not None and args.carla:
        logger.debug("--plot is ignored when --carla is used.")
    return args


def setup_logging(main_logger, debug: bool = False, log_path: str = None):
    # Add %(asctime)s  for time
    level = logging.DEBUG if debug else logging.INFO

    logging.getLogger("igp2.velocitysmoother").setLevel(logging.INFO)
    logging.getLogger("matplotlib").setLevel(logging.INFO)
    logging.getLogger("PIL").setLevel(logging.INFO)

    log_formatter = logging.Formatter("[%(threadName)-10.10s:%(name)-20.20s] [%(levelname)-6.6s]  %(message)s")
    console_handler = logging.StreamHandler(stream=sys.stdout)
    console_handler.setFormatter(log_formatter)
    root_logger = logging.getLogger("")
    root_logger.setLevel(level)
    root_logger.addHandler(console_handler)

    main_logger.setLevel(level)
    main_logger.addHandler(console_handler)

    if log_path:
        if not os.path.isdir(log_path):
            raise FileNotFoundError(f"Logging path {log_path} does not exist.")

        date_time = datetime.today().strftime('%Y%m%d_%H%M%S')
        file_handler = logging.FileHandler(f"{log_path}/{date_time}.log")
        file_handler.setFormatter(log_formatter)
        root_logger.addHandler(file_handler)


def load_config(args):
    if "map" in args and args.map is not None:
        path = os.path.join("scenarios", "configs", f"{args.map}.json")
    elif "config_path" in args and args.config_path is not None:
        path = args.config_path
    else:
        raise ValueError("No scenario was specified! Provide either --map or --config_path.")

    try:
        return json.load(open(path, "r"))
    except FileNotFoundError as e:
        logger.exception(msg="No configuration file was found for the given arguments", exc_info=e)
        raise e


def to_ma_list(ma_confs: List[Dict[str, Any]], agent_id: int,
               start_frame: Dict[int, ip.AgentState], scenario_map: ip.Map) \
        -> List[ip.MacroAction]:
    mas = []
    for config in ma_confs:
        config["open_loop"] = False
        frame = start_frame if not mas else mas[-1].final_frame
        if "target_sequence" in config:
            config["target_sequence"] = [scenario_map.get_lane(rid, lid) for rid, lid in config["target_sequence"]]
        ma = ip.MacroActionFactory.create(ip.MacroActionConfig(config), agent_id, frame, scenario_map)
        mas.append(ma)
    return mas


def generate_random_frame(layout: ip.Map, config) -> Dict[int, ip.AgentState]:
    """ Generate a new frame with randomised spawns and velocities for each vehicle.

    Args:
        layout: The current road layout
        config: Dictionary of properties describing agent spawns.

    Returns:
        A new randomly generated frame
    """
    if "agents" not in config:
        return {}

    ret = {}
    for agent in config["agents"]:
        spawn_box = ip.Box(**agent["spawn"]["box"])
        spawn_vel = agent["spawn"]["velocity"]

        poly = Polygon(spawn_box.boundary)
        best_lane = None
        max_overlap = 0.0
        for road in layout.roads.values():
            for lane_section in road.lanes.lane_sections:
                for lane in lane_section.all_lanes:
                    overlap = lane.boundary.intersection(poly)
                    if not overlap.is_empty and overlap.area > max_overlap:
                        best_lane = lane
                        max_overlap = overlap.area

        intersections = list(best_lane.midline.intersection(poly).coords)
        start_d = best_lane.distance_at(intersections[0])
        end_d = best_lane.distance_at(intersections[1])
        if start_d > end_d:
            start_d, end_d = end_d, start_d
        position_d = (end_d - start_d) * np.random.random() + start_d

        spawn_position = best_lane.point_at(position_d)
        spawn_heading = best_lane.get_heading_at(position_d)

        vel = (spawn_vel[1] - spawn_vel[0]) * np.random.random() + spawn_vel[0]
        vel = min(vel, ip.Maneuver.MAX_SPEED)
        spawn_velocity = vel * np.array([np.cos(spawn_heading), np.sin(spawn_heading)])

        agent_metadata = ip.AgentMetadata(**agent["metadata"]) if "metadata" in agent \
            else ip.AgentMetadata(**ip.AgentMetadata.CAR_DEFAULT)

        ret[agent["id"]] = ip.AgentState(
            time=0,
            position=spawn_position,
            velocity=spawn_velocity,
            acceleration=np.array([0.0, 0.0]),
            heading=spawn_heading,
            metadata=agent_metadata)
    return ret<|MERGE_RESOLUTION|>--- conflicted
+++ resolved
@@ -1,7 +1,4 @@
-<<<<<<< HEAD
-=======
 import sys
->>>>>>> 332ee4e4
 import os
 from typing import Dict, List, Any
 
